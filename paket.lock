NUGET
  remote: https://nuget.org/api/v2
  specs:
    Fixie (1.0.0.33)
    FubuCore (1.3.0.278)
    Microsoft.Bcl (1.1.10)
      Microsoft.Bcl.Build (>= 1.0.14)
    Microsoft.Bcl.Build (1.0.21) - import_targets: false
    Microsoft.CodeAnalysis.Analyzers (1.0.0)
    Microsoft.DiaSymReader.Native (1.3.0)
    Microsoft.Net.Http (2.2.29)
      Microsoft.Bcl (>= 1.1.10)
      Microsoft.Bcl.Build (>= 1.0.14)
    Newtonsoft.Json (7.0.1)
    Npgsql (3.0.3)
    Octokit (0.16.0)
      Microsoft.Net.Http
    Remotion.Linq (2.0.0)
    Shouldly (2.6.0)
    Storyteller (3.0.0.280-alpha)
<<<<<<< HEAD
    structuremap (3.1.6.186)
    System.Collections (4.0.10) - framework: dnxcore50
      System.Diagnostics.Debug (>= 4.0.0) - framework: dnxcore50
      System.Resources.ResourceManager (>= 4.0.0) - framework: dnxcore50
      System.Runtime (>= 4.0.0)
      System.Runtime (>= 4.0.20) - framework: dnxcore50
      System.Runtime.Extensions (>= 4.0.0) - framework: dnxcore50
      System.Threading (>= 4.0.0) - framework: dnxcore50
    System.Collections.Immutable (1.1.37)
      System.Collections (>= 4.0.0) - framework: dnxcore50
      System.Diagnostics.Debug (>= 4.0.0) - framework: dnxcore50
      System.Globalization (>= 4.0.0) - framework: dnxcore50
      System.Linq (>= 4.0.0) - framework: dnxcore50
      System.Resources.ResourceManager (>= 4.0.0) - framework: dnxcore50
      System.Runtime (>= 4.0.0) - framework: dnxcore50
      System.Runtime.Extensions (>= 4.0.0) - framework: dnxcore50
      System.Threading (>= 4.0.0) - framework: dnxcore50
    System.Diagnostics.Contracts (4.0.0) - framework: dnxcore50
      System.Runtime (>= 4.0.0)
    System.Diagnostics.Debug (4.0.10) - framework: dnxcore50
      System.Runtime (>= 4.0.0)
    System.Globalization (4.0.10) - framework: dnxcore50
      System.Runtime (>= 4.0.0)
    System.IO (4.0.10) - framework: dnxcore50
      System.Globalization (>= 4.0.0) - framework: dnxcore50
      System.Runtime (>= 4.0.20)
      System.Text.Encoding (>= 4.0.0)
      System.Text.Encoding (>= 4.0.10) - framework: dnxcore50
      System.Text.Encoding.Extensions (>= 4.0.0) - framework: dnxcore50
      System.Threading (>= 4.0.0) - framework: dnxcore50
      System.Threading.Tasks (>= 4.0.0)
    System.Linq (4.0.0) - framework: dnxcore50
      System.Collections (>= 4.0.10)
      System.Diagnostics.Debug (>= 4.0.10)
      System.Resources.ResourceManager (>= 4.0.0)
      System.Runtime (>= 4.0.20)
      System.Runtime.Extensions (>= 4.0.10)
    System.Private.Uri (4.0.0) - framework: dnxcore50
    System.Reflection (4.0.10) - framework: dnxcore50
      System.IO (>= 4.0.0)
      System.Reflection.Primitives (>= 4.0.0)
      System.Runtime (>= 4.0.20)
    System.Reflection.Extensions (4.0.0)
      System.Diagnostics.Debug (>= 4.0.10) - framework: dnxcore50
      System.Reflection (>= 4.0.0)
      System.Reflection (>= 4.0.10) - framework: dnxcore50
      System.Reflection.Primitives (>= 4.0.0) - framework: dnxcore50
      System.Reflection.TypeExtensions (>= 4.0.0) - framework: dnxcore50
      System.Resources.ResourceManager (>= 4.0.0) - framework: dnxcore50
      System.Runtime (>= 4.0.0)
      System.Runtime (>= 4.0.20) - framework: dnxcore50
      System.Runtime.Extensions (>= 4.0.10) - framework: dnxcore50
    System.Reflection.Metadata (1.1.0)
      System.Collections (>= 4.0.0)
      System.Collections.Immutable (>= 1.1.37)
      System.Diagnostics.Debug (>= 4.0.0)
      System.IO (>= 4.0.0)
      System.Reflection (>= 4.0.0)
      System.Reflection.Extensions (>= 4.0.0)
      System.Reflection.Primitives (>= 4.0.0)
      System.Resources.ResourceManager (>= 4.0.0)
      System.Runtime (>= 4.0.0)
      System.Runtime.Extensions (>= 4.0.0)
      System.Runtime.InteropServices (>= 4.0.0)
      System.Text.Encoding (>= 4.0.0)
      System.Text.Encoding.Extensions (>= 4.0.0)
      System.Threading (>= 4.0.0)
    System.Reflection.Primitives (4.0.0) - framework: dnxcore50
      System.Runtime (>= 4.0.0)
      System.Threading (>= 4.0.0) - framework: dnxcore50
    System.Reflection.TypeExtensions (4.0.0) - framework: dnxcore50
      System.Diagnostics.Contracts (>= 4.0.0) - framework: dnxcore50
      System.Diagnostics.Debug (>= 4.0.10) - framework: dnxcore50
      System.Linq (>= 4.0.0) - framework: dnxcore50
      System.Reflection (>= 4.0.0)
      System.Reflection (>= 4.0.10) - framework: dnxcore50
      System.Reflection.Primitives (>= 4.0.0) - framework: dnxcore50
      System.Resources.ResourceManager (>= 4.0.0) - framework: dnxcore50
      System.Runtime (>= 4.0.0)
      System.Runtime (>= 4.0.20) - framework: dnxcore50
      System.Runtime.Extensions (>= 4.0.10) - framework: dnxcore50
    System.Resources.ResourceManager (4.0.0) - framework: dnxcore50
      System.Globalization (>= 4.0.0)
      System.Reflection (>= 4.0.0)
      System.Reflection (>= 4.0.10) - framework: dnxcore50
      System.Runtime (>= 4.0.0)
      System.Runtime (>= 4.0.20) - framework: dnxcore50
    System.Runtime (4.0.20) - framework: dnxcore50
      System.Private.Uri (>= 4.0.0) - framework: dnxcore50
    System.Runtime.Extensions (4.0.10) - framework: dnxcore50
      System.Runtime (>= 4.0.20)
    System.Runtime.Handles (4.0.0)
      System.Runtime (>= 4.0.0)
    System.Runtime.InteropServices (4.0.20)
      System.Reflection (>= 4.0.0)
      System.Reflection.Primitives (>= 4.0.0)
      System.Runtime (>= 4.0.0)
      System.Runtime.Handles (>= 4.0.0)
    System.Text.Encoding (4.0.10) - framework: dnxcore50
      System.Runtime (>= 4.0.0)
    System.Text.Encoding.Extensions (4.0.10) - framework: dnxcore50
      System.Runtime (>= 4.0.0)
      System.Text.Encoding (>= 4.0.10)
    System.Threading (4.0.10) - framework: dnxcore50
      System.Runtime (>= 4.0.0)
      System.Threading.Tasks (>= 4.0.0)
    System.Threading.Tasks (4.0.10) - framework: dnxcore50
      System.Runtime (>= 4.0.0)
  remote: https://www.myget.org/F/roslyn-nightly
  specs:
    Microsoft.CodeAnalysis.Common (1.2.0-beta-20151028-07)
      Microsoft.CodeAnalysis.Analyzers (>= 1.0.0)
      Microsoft.DiaSymReader.Native (>= 1.2.0-rc)
      System.Collections.Immutable (>= 1.1.37)
      System.Reflection.Metadata (>= 1.1.0-beta-23413)
    Microsoft.CodeAnalysis.CSharp (1.2.0-beta-20151028-07)
      Microsoft.CodeAnalysis.Common (1.2.0-beta-20151028-07)
=======
    structuremap (3.1.6.186)
>>>>>>> 86753de4
<|MERGE_RESOLUTION|>--- conflicted
+++ resolved
@@ -18,7 +18,6 @@
     Remotion.Linq (2.0.0)
     Shouldly (2.6.0)
     Storyteller (3.0.0.280-alpha)
-<<<<<<< HEAD
     structuremap (3.1.6.186)
     System.Collections (4.0.10) - framework: dnxcore50
       System.Diagnostics.Debug (>= 4.0.0) - framework: dnxcore50
@@ -135,7 +134,4 @@
       System.Collections.Immutable (>= 1.1.37)
       System.Reflection.Metadata (>= 1.1.0-beta-23413)
     Microsoft.CodeAnalysis.CSharp (1.2.0-beta-20151028-07)
-      Microsoft.CodeAnalysis.Common (1.2.0-beta-20151028-07)
-=======
-    structuremap (3.1.6.186)
->>>>>>> 86753de4
+      Microsoft.CodeAnalysis.Common (1.2.0-beta-20151028-07)