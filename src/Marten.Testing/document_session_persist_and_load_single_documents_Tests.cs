﻿using System;
using System.Linq;
using System.Threading.Tasks;
using Baseline;
using Marten.Services;
using Marten.Testing.Documents;
using Shouldly;
using Xunit;

namespace Marten.Testing
{
    public class document_session_persist_and_load_single_documents_with_nullo_Tests : document_session_persist_and_load_single_documents_Tests<NulloIdentityMap> { }
    public class document_session_persist_and_load_single_documents_with_identity_map_Tests : document_session_persist_and_load_single_documents_Tests<IdentityMap> { }
    public class document_session_persist_and_load_single_documents_with_dirty_tracking_Tests : document_session_persist_and_load_single_documents_Tests<DirtyTrackingIdentityMap> { }



    public abstract class document_session_persist_and_load_single_documents_Tests<T> : DocumentSessionFixture<T> where T : IIdentityMap
    {
        [Fact]
        public void persist_a_single_document()
        {
            var user = new User {FirstName = "Magic", LastName = "Johnson"};

            
            theSession.Store(user);

            theSession.SaveChanges();

            var runner = theContainer.GetInstance<ICommandRunner>();
            
            var json = runner.QueryScalar<string>("select data from mt_doc_user where id = '{0}'".ToFormat(user.Id));

            json.ShouldNotBeNull();

            var loadedUser = new JsonNetSerializer().FromJson<User>(json);

            user.ShouldNotBeSameAs(loadedUser);
            loadedUser.FirstName.ShouldBe(user.FirstName);
            loadedUser.LastName.ShouldBe(user.LastName);
            
        }

        [Fact]
        public void persist_and_reload_a_document()
        {
            var user = new User { FirstName = "James", LastName = "Worthy" };

            // theSession is Marten's IDocumentSession service
            theSession.Store(user);
            theSession.SaveChanges();

            using (var session2 = theContainer.GetInstance<IDocumentStore>().OpenSession())
            {
                session2.ShouldNotBeSameAs(theSession);

                var user2 = session2.Load<User>(user.Id);

                user.ShouldNotBeSameAs(user2);
                user2.FirstName.ShouldBe(user.FirstName);
                user2.LastName.ShouldBe(user.LastName);
            }
        }

<<<<<<< HEAD
        public async Task persist_and_reload_a_document_async()
        {
            var user = new User { FirstName = "James", LastName = "Worthy" };

            // theSession is Marten's IDocumentSession service
            theSession.Store(user);
            await theSession.SaveChangesAsync();

            using (var session2 = theContainer.GetInstance<IDocumentStore>().OpenSession())
            {
                session2.ShouldNotBeSameAs(theSession);

                var user2 = await session2.LoadAsync<User>(user.Id);

                user.ShouldNotBeSameAs(user2);
                user2.FirstName.ShouldBe(user.FirstName);
                user2.LastName.ShouldBe(user.LastName);
            }
        }

=======
        [Fact]
>>>>>>> aaba9177
        public void try_to_load_a_document_that_does_not_exist()
        {
            theSession.Load<User>(Guid.NewGuid()).ShouldBeNull();
        }

        [Fact]
        public void load_by_id_array()
        {
            var user1 = new User { FirstName = "Magic", LastName = "Johnson" };
            var user2 = new User { FirstName = "James", LastName = "Worthy" };
            var user3 = new User { FirstName = "Michael", LastName = "Cooper" };
            var user4 = new User { FirstName = "Mychal", LastName = "Thompson" };
            var user5 = new User { FirstName = "Kurt", LastName = "Rambis" };

            theSession.Store(user1);
            theSession.Store(user2);
            theSession.Store(user3);
            theSession.Store(user4);
            theSession.Store(user5);
            theSession.SaveChanges();

            using (var session = theContainer.GetInstance<IDocumentStore>().OpenSession())
            {
                var users = session.Load<User>().ById(user2.Id, user3.Id, user4.Id);
                users.Count().ShouldBe(3);
            }
        }

        public async Task load_by_id_array_async()
        {
            var user1 = new User { FirstName = "Magic", LastName = "Johnson" };
            var user2 = new User { FirstName = "James", LastName = "Worthy" };
            var user3 = new User { FirstName = "Michael", LastName = "Cooper" };
            var user4 = new User { FirstName = "Mychal", LastName = "Thompson" };
            var user5 = new User { FirstName = "Kurt", LastName = "Rambis" };

            theSession.Store(user1);
            theSession.Store(user2);
            theSession.Store(user3);
            theSession.Store(user4);
            theSession.Store(user5);
            await theSession.SaveChangesAsync();

            using (var session = theContainer.GetInstance<IDocumentStore>().OpenSession())
            {
                var users = await session.Load<User>().ByIdAsync(user2.Id, user3.Id, user4.Id);
                users.Count().ShouldBe(3);
            }
        }
    }
}<|MERGE_RESOLUTION|>--- conflicted
+++ resolved
@@ -62,7 +62,7 @@
             }
         }
 
-<<<<<<< HEAD
+        [Fact]
         public async Task persist_and_reload_a_document_async()
         {
             var user = new User { FirstName = "James", LastName = "Worthy" };
@@ -83,9 +83,7 @@
             }
         }
 
-=======
         [Fact]
->>>>>>> aaba9177
         public void try_to_load_a_document_that_does_not_exist()
         {
             theSession.Load<User>(Guid.NewGuid()).ShouldBeNull();
@@ -114,6 +112,7 @@
             }
         }
 
+        [Fact]
         public async Task load_by_id_array_async()
         {
             var user1 = new User { FirstName = "Magic", LastName = "Johnson" };
